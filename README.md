--- conflicted
+++ resolved
@@ -202,7 +202,6 @@
 
 Specify custom search bounds for the optimization:
 
-<<<<<<< HEAD
 ```r
 result <- positional_correction(
   lidar_footprints = lidar_points,
@@ -214,11 +213,12 @@
   lower_bounds = c(-50, -50),  # Lower bounds for x and y
   upper_bounds = c(50, 50)     # Upper bounds for x and y
 )
-```
-=======
+
+```
+
+## Inquiry
 For questions and feedback:
 - GitHub issues: [https://github.com/naru-T/salpa/issues](https://github.com/naru-T/salpa/issues)
->>>>>>> 365ba35d
 
 ## License
 
