--- conflicted
+++ resolved
@@ -52,15 +52,10 @@
     shot_ids <- unique(substr(as.character(sf_object$shot_number), 1, 10))
     
     adjusted_sf_list <- list()
-<<<<<<< HEAD
-    
-=======
->>>>>>> 365ba35d
     for (shot in shot_ids) {
         # Subset the sf object for the current shot group
         sf_subset <- sf_object[substr(as.character(sf_object$shot_number), 1, 10) == shot, ]
         
-<<<<<<< HEAD
         # Extract coordinates
         coords <- st_coordinates(sf_subset)
         
@@ -95,78 +90,6 @@
             sf_subset$orig_y <- coords[,2]
             sf_subset$coords_x <- projections[,1]
             sf_subset$coords_y <- projections[,2]
-=======
-        # Process in chunks of 250 if needed
-        n_points <- nrow(sf_subset)
-        if (n_points > 250) {
-            chunk_indices <- split(seq_len(n_points), ceiling(seq_len(n_points)/250))
-            chunk_results <- list()
-            
-            for (i in seq_along(chunk_indices)) {
-                chunk <- sf_subset[chunk_indices[[i]], ]
-                coords <- st_coordinates(chunk)
-                
-                # Process chunk
-                if (nrow(coords) == 1) {
-                    chunk$orig_x <- coords[1]
-                    chunk$orig_y <- coords[2]
-                    chunk$coords_x <- coords[1]
-                    chunk$coords_y <- coords[2]
-                } else {
-                    # Compute the centroid for this chunk
-                    centroid <- colMeans(coords)
-                    centered <- sweep(coords, 2, centroid)
-                    
-                    # Compute the covariance matrix and perform eigen decomposition
-                    cov_mat <- cov(centered)
-                    eig <- eigen(cov_mat)
-                    direction <- eig$vectors[,1]
-                    
-                    # Project points for this chunk
-                    projections <- t(apply(coords, 1, function(pt) {
-                        proj <- centroid + sum((pt - centroid) * direction) * direction
-                        return(proj)
-                    }))
-                    
-                    # Store coordinates for this chunk
-                    chunk$orig_x <- coords[,1]
-                    chunk$orig_y <- coords[,2]
-                    chunk$coords_x <- projections[,1]
-                    chunk$coords_y <- projections[,2]
-                }
-                
-                chunk_results[[i]] <- chunk
-            }
-            
-            # Combine chunks
-            sf_subset <- do.call(rbind, chunk_results)
-        } else {
-            # Original processing for small subsets
-            coords <- st_coordinates(sf_subset)
-            
-            if (nrow(coords) == 1) {
-                sf_subset$orig_x <- coords[1]
-                sf_subset$orig_y <- coords[2]
-                sf_subset$coords_x <- coords[1]
-                sf_subset$coords_y <- coords[2]
-            } else {
-                centroid <- colMeans(coords)
-                centered <- sweep(coords, 2, centroid)
-                cov_mat <- cov(centered)
-                eig <- eigen(cov_mat)
-                direction <- eig$vectors[,1]
-                
-                projections <- t(apply(coords, 1, function(pt) {
-                    proj <- centroid + sum((pt - centroid) * direction) * direction
-                    return(proj)
-                }))
-                
-                sf_subset$orig_x <- coords[,1]
-                sf_subset$orig_y <- coords[,2]
-                sf_subset$coords_x <- projections[,1]
-                sf_subset$coords_y <- projections[,2]
-            }
->>>>>>> 365ba35d
         }
         
         # Create an adjusted sf object with the new projected coordinates
